--- conflicted
+++ resolved
@@ -32,17 +32,10 @@
     "dotenv": "^16.4.5",
     "drizzle-kit": "^0.24.2",
     "drizzle-orm": "^0.33.0",
-<<<<<<< HEAD
     "jose": "^5.8.0",
     "lucide-react": "^0.439.0",
-    "next": "^13.5.6",
+    "next": "15.0.0-canary.152",
     "postcss": "^8.4.45",
-=======
-    "jose": "^5.9.2",
-    "lucide-react": "^0.441.0",
-    "next": "15.0.0-canary.152",
-    "postcss": "^8.4.47",
->>>>>>> 84c2d796
     "postgres": "^3.4.4",
     "react": "^18.2.0",
     "react-dom": "^18.2.0",
